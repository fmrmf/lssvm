--- conflicted
+++ resolved
@@ -40,16 +40,8 @@
     address payable public assetRecipient;
 
     // Events
-    event SwapWithAnyNFTs(
-        uint256 tokenAmount,
-        uint256 numNFTs,
-        bool nftsIntoPool
-    );
-    event SwapWithSpecificNFTs(
-        uint256 tokenAmount,
-        uint256[] nftIds,
-        bool nftsIntoPool
-    );
+    event SwapNFTInPair(uint256 tokenAmount, uint256 numNFTs);
+    event SwapNFTOutPair(uint256 tokenAmount, uint256 numNFTs);
     event SpotPriceUpdated(uint128 newSpotPrice);
     event TokenDeposited(uint256 amount);
     event TokenWithdrawn(uint256 amount);
@@ -87,21 +79,13 @@
 
         if ((_poolType == PoolType.TOKEN) || (_poolType == PoolType.NFT)) {
             require(_fee == 0, "Only Trade Pools can have nonzero fee");
-
             assetRecipient = _assetRecipient;
-<<<<<<< HEAD
         } else if (_poolType == PoolType.TRADE) {
             require(_fee < MAX_FEE, "Trade fee must be less than 90%");
-=======
-        }
-        if (_poolType == PoolType.TRADE) {
-            require(_fee <= MAX_FEE, "Trade fee must be less than 90%");
->>>>>>> 64d14d94
             require(
                 _assetRecipient == address(0),
                 "Trade pools can't set asset recipient"
             );
-
             fee = uint96(_fee);
         }
         require(_bondingCurve.validateDelta(_delta), "Invalid delta for curve");
@@ -109,7 +93,6 @@
             _bondingCurve.validateSpotPrice(_spotPrice),
             "Invalid new spot price for curve"
         );
-
         delta = _delta;
         spotPrice = _spotPrice;
     }
@@ -189,7 +172,7 @@
 
         _refundTokenToSender(inputAmount);
 
-        emit SwapWithAnyNFTs(inputAmount, numNFTs, false);
+        emit SwapNFTOutPair(inputAmount, numNFTs);
     }
 
     /**
@@ -261,7 +244,7 @@
 
         _refundTokenToSender(inputAmount);
 
-        emit SwapWithSpecificNFTs(inputAmount, nftIds, false);
+        emit SwapNFTOutPair(inputAmount, nftIds.length);
     }
 
     /**
@@ -330,7 +313,7 @@
 
         _takeNFTsFromSender(nft(), nftIds, isRouter, routerCaller);
 
-        emit SwapWithSpecificNFTs(outputAmount, nftIds, true);
+        emit SwapNFTInPair(outputAmount, nftIds.length);
     }
 
     /**
@@ -671,17 +654,11 @@
     function changeFee(uint96 newFee) external onlyOwner {
         PoolType _poolType = poolType();
         require(_poolType == PoolType.TRADE, "Only for Trade pools");
-<<<<<<< HEAD
         require(newFee < MAX_FEE, "Trade fee must be less than 90%");
         if (fee != newFee) {
             fee = newFee;
             emit FeeUpdated(newFee);
         }
-=======
-        require(newFee <= MAX_FEE, "Trade fee must be less than 90%");
-        fee = newFee;
-        emit FeeUpdated(newFee);
->>>>>>> 64d14d94
     }
 
     /**
@@ -689,9 +666,10 @@
         trades. Only callable by the owner.
         @param newRecipient The new asset recipient
      */
-    function changeAssetRecipient(
-        address payable newRecipient
-    ) external onlyOwner {
+    function changeAssetRecipient(address payable newRecipient)
+        external
+        onlyOwner
+    {
         PoolType _poolType = poolType();
         require(_poolType != PoolType.TRADE, "Not for Trade pools");
         assetRecipient = newRecipient;

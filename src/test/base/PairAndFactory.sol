// SPDX-License-Identifier: AGPL-3.0
pragma solidity ^0.8.0;

import {DSTest} from "ds-test/test.sol";
import {IERC721} from "@openzeppelin/contracts/token/ERC721/IERC721.sol";
import {IERC20} from "@openzeppelin/contracts/token/ERC20/IERC20.sol";
import {ICurve} from "../../bonding-curves/ICurve.sol";
import {IERC721Mintable} from "../interfaces/IERC721Mintable.sol";
import {IMintable} from "../interfaces/IMintable.sol";
import {Test20} from "../../mocks/Test20.sol";
import {LSSVMPairFactory} from "../../LSSVMPairFactory.sol";
import {LSSVMPair} from "../../LSSVMPair.sol";
import {LSSVMPairETH} from "../../LSSVMPairETH.sol";
import {LSSVMPairERC20} from "../../LSSVMPairERC20.sol";
import {LSSVMPairEnumerableETH} from "../../LSSVMPairEnumerableETH.sol";
import {LSSVMPairMissingEnumerableETH} from "../../LSSVMPairMissingEnumerableETH.sol";
import {LSSVMPairEnumerableERC20} from "../../LSSVMPairEnumerableERC20.sol";
import {LSSVMPairMissingEnumerableERC20} from "../../LSSVMPairMissingEnumerableERC20.sol";
import {Configurable} from "../mixins/Configurable.sol";
import {ERC721Holder} from "@openzeppelin/contracts/token/ERC721/utils/ERC721Holder.sol";
import {Test721} from "../../mocks/Test721.sol";

abstract contract PairAndFactory is DSTest, ERC721Holder, Configurable {
    uint256 delta = 1.1 ether;
    uint256 spotPrice = 1 ether;
    uint256 tokenAmount = 0.1 ether;
    uint256 numItems = 2;
    uint256[] idList;
    IERC721 test721;
    IERC20 testERC20;
    ICurve bondingCurve;
    LSSVMPairFactory factory;
    address payable constant feeRecipient = payable(address(69));
    uint256 constant protocolFeeMultiplier = 3e15;
    LSSVMPair pair;

    function setUp() public {
        bondingCurve = setupCurve();
        test721 = setup721();
        LSSVMPairETH enumerableETHTemplate = new LSSVMPairEnumerableETH();
        LSSVMPairETH missingEnumerableETHTemplate = new LSSVMPairMissingEnumerableETH();
        LSSVMPairERC20 enumerableERC20Template = new LSSVMPairEnumerableERC20();
        LSSVMPairERC20 missingEnumerableERC20Template = new LSSVMPairMissingEnumerableERC20();
        factory = new LSSVMPairFactory(
            enumerableETHTemplate,
            missingEnumerableETHTemplate,
            enumerableERC20Template,
            missingEnumerableERC20Template,
            feeRecipient,
            protocolFeeMultiplier
        );
        factory.setBondingCurveAllowed(bondingCurve, true);
        test721.setApprovalForAll(address(factory), true);
        for (uint256 i = 1; i <= numItems; i++) {
            IERC721Mintable(address(test721)).mint(address(this), i);
            idList.push(i);
        }

        pair = this.setupPair{value: modifyInputAmount(tokenAmount)}(
            factory,
            test721,
            bondingCurve,
            payable(address(0)),
            delta,
            spotPrice,
            LSSVMPair.PoolType.TRADE,
            idList,
            tokenAmount,
            address(0)
        );

        testERC20 = IERC20(address(new Test20()));
        IMintable(address(testERC20)).mint(address(pair), 1 ether);
    }

    function test_basicDeploy() public {
        uint256[] memory empty;
        this.setupPair{value: modifyInputAmount(tokenAmount)}(
            factory,
            test721,
            bondingCurve,
            payable(address(0)),
            delta,
            spotPrice,
            LSSVMPair.PoolType.TRADE,
            empty,
            tokenAmount,
            address(0)
        );
    }

    /**
     * Test Owner functions
     */

    function test_transferOwnership() public {
        pair.transferOwnership(payable(address(2)));
    }

    function testFail_transferOwnership() public {
        pair.renounceOwnership();
        pair.transferOwnership(payable(address(2)));
    }

    function test_rescueTokens() public {
        pair.withdrawERC721(address(test721), idList);
        pair.withdrawERC20(address(testERC20), 1 ether);
    }

    function testFail_tradePoolChangeAssetRecipient() public {
        pair.changeAssetRecipient(payable(address(1)));
    }

    function testFail_tradePoolChangeFeePastMax() public {
        pair.changeFee(100 ether);
    }

    function test_verifyPoolParams() public {
        // verify pair variables
        assertEq(address(pair.nft()), address(test721));
        assertEq(address(pair.bondingCurve()), address(bondingCurve));
        assertEq(uint256(pair.poolType()), uint256(LSSVMPair.PoolType.TRADE));
        assertEq(pair.delta(), delta);
        assertEq(pair.spotPrice(), spotPrice);
        assertEq(pair.owner(), address(this));
        assertEq(pair.fee(), 0);
        assertEq(pair.assetRecipient(), address(0));
        assertEq(pair.getAssetRecipient(), address(pair));
        assertEq(getBalance(address(pair)), tokenAmount);

        // verify NFT ownership
        assertEq(test721.ownerOf(1), address(pair));
    }

    function test_modifyPairParams() public {
        // changing spot works as expected
        pair.changeSpotPrice(2 ether);
        assertEq(pair.spotPrice(), 2 ether);

        // changing delta works as expected
        pair.changeDelta(2.2 ether);
        assertEq(pair.delta(), 2.2 ether);

        // // changing fee works as expected
        pair.changeFee(0.2 ether);
        assertEq(pair.fee(), 0.2 ether);
    }

    function test_getAllHeldNFTs() public {
        uint256[] memory allIds = pair.getAllHeldIds();
        for (uint256 i = 0; i < allIds.length; ++i) {
            assertEq(allIds[i], idList[i]);
        }
    }

    function test_withdraw() public {
        withdrawTokens(pair);
        assertEq(getBalance(address(pair)), 0);
    }

    function testFail_withdraw() public {
        pair.renounceOwnership();
        withdrawTokens(pair);
    }

    function testFail_callMint721() public {
        bytes memory data = abi.encodeWithSelector(
            Test721.mint.selector,
            address(this),
            1000
        );
        pair.call(payable(address(test721)), data);
    }

    function test_callMint721() public {
        // arbitrary call (just call mint on Test721) works as expected

        // add to whitelist
        factory.setCallAllowed(payable(address(test721)), true);

        bytes memory data = abi.encodeWithSelector(
            Test721.mint.selector,
            address(this),
            1000
        );
        pair.call(payable(address(test721)), data);

        // verify NFT ownership
        assertEq(test721.ownerOf(1000), address(this));
    }

    function testFail_rescueTokensNotOwner() public {
        pair.renounceOwnership();
        pair.withdrawERC721(address(test721), idList);
        pair.withdrawERC20(address(testERC20), 1 ether);
    }

    function testFail_changeAssetRecipientForTrade() public {
        pair.changeAssetRecipient(payable(address(1)));
    }

    function testFail_changeFeeAboveMax() public {
        pair.changeFee(100 ether);
    }

    function testFail_changeSpotNotOwner() public {
        pair.renounceOwnership();
        pair.changeSpotPrice(2 ether);
    }

    function testFail_changeDeltaNotOwner() public {
        pair.renounceOwnership();
        pair.changeDelta(2.2 ether);
    }

    function testFail_changeFeeNotOwner() public {
        pair.renounceOwnership();
        pair.changeFee(0.2 ether);
    }

<<<<<<< HEAD
    function testFail_reInitPool() public {
        pair.initialize(address(0), payable(address(0)), 0, 0, 0);
    }
=======
    /**
     * Test Admin functions
     */
>>>>>>> 05fe1f3f
}<|MERGE_RESOLUTION|>--- conflicted
+++ resolved
@@ -218,13 +218,7 @@
         pair.changeFee(0.2 ether);
     }
 
-<<<<<<< HEAD
     function testFail_reInitPool() public {
         pair.initialize(address(0), payable(address(0)), 0, 0, 0);
     }
-=======
-    /**
-     * Test Admin functions
-     */
->>>>>>> 05fe1f3f
 }
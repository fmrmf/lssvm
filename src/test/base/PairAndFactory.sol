// SPDX-License-Identifier: AGPL-3.0
pragma solidity ^0.8.0;

import {DSTest} from "ds-test/test.sol";
import {IERC721} from "@openzeppelin/contracts/token/ERC721/IERC721.sol";
import {IERC20} from "@openzeppelin/contracts/token/ERC20/IERC20.sol";
import {ICurve} from "../../bonding-curves/ICurve.sol";
import {IERC721Mintable} from "../interfaces/IERC721Mintable.sol";
import {IMintable} from "../interfaces/IMintable.sol";
import {Test20} from "../../mocks/Test20.sol";
import {LSSVMPairFactory} from "../../LSSVMPairFactory.sol";
import {LSSVMPair} from "../../LSSVMPair.sol";
import {LSSVMPairETH} from "../../LSSVMPairETH.sol";
import {LSSVMPairERC20} from "../../LSSVMPairERC20.sol";
import {LSSVMPairEnumerableETH} from "../../LSSVMPairEnumerableETH.sol";
import {LSSVMPairMissingEnumerableETH} from "../../LSSVMPairMissingEnumerableETH.sol";
import {LSSVMPairEnumerableERC20} from "../../LSSVMPairEnumerableERC20.sol";
import {LSSVMPairMissingEnumerableERC20} from "../../LSSVMPairMissingEnumerableERC20.sol";
import {Configurable} from "../mixins/Configurable.sol";
import {ERC721Holder} from "@openzeppelin/contracts/token/ERC721/utils/ERC721Holder.sol";
import {Test721} from "../../mocks/Test721.sol";

abstract contract PairAndFactory is DSTest, ERC721Holder, Configurable {
    uint256 delta = 1.1 ether;
    uint256 spotPrice = 1 ether;
    uint256 tokenAmount = 10 ether;
    uint256 numItems = 2;
    uint256[] idList;
    IERC721 test721;
    IERC20 testERC20;
    ICurve bondingCurve;
    LSSVMPairFactory factory;
    address payable constant feeRecipient = payable(address(69));
    uint256 constant protocolFeeMultiplier = 3e15;
    LSSVMPair pair;

    function setUp() public {
        bondingCurve = setupCurve();
        test721 = setup721();
        LSSVMPairETH enumerableETHTemplate = new LSSVMPairEnumerableETH();
        LSSVMPairETH missingEnumerableETHTemplate = new LSSVMPairMissingEnumerableETH();
        LSSVMPairERC20 enumerableERC20Template = new LSSVMPairEnumerableERC20();
        LSSVMPairERC20 missingEnumerableERC20Template = new LSSVMPairMissingEnumerableERC20();
        factory = new LSSVMPairFactory(
            enumerableETHTemplate,
            missingEnumerableETHTemplate,
            enumerableERC20Template,
            missingEnumerableERC20Template,
            feeRecipient,
            protocolFeeMultiplier
        );
        factory.setBondingCurveAllowed(bondingCurve, true);
        test721.setApprovalForAll(address(factory), true);
        for (uint256 i = 1; i <= numItems; i++) {
            IERC721Mintable(address(test721)).mint(address(this), i);
            idList.push(i);
        }

        pair = this.setupPair{value: modifyInputAmount(tokenAmount)}(
            factory,
            test721,
            bondingCurve,
            payable(address(0)),
            LSSVMPair.PoolType.TRADE,
            delta,
            0,
            spotPrice,
            idList,
            tokenAmount,
            address(0)
        );

        testERC20 = IERC20(address(new Test20()));
        IMintable(address(testERC20)).mint(address(pair), 1 ether);
    }

    function testGas_basicDeploy() public {
        uint256[] memory empty;
        this.setupPair{value: modifyInputAmount(tokenAmount)}(
            factory,
            test721,
            bondingCurve,
            payable(address(0)),
            LSSVMPair.PoolType.TRADE,
            delta,
            0,
            spotPrice,
            empty,
            tokenAmount,
            address(0)
        );
    }

    /**
     * Test LSSVMPair Owner functions
     */

    function test_transferOwnership() public {
        pair.transferOwnership(payable(address(2)));
    }

    function testFail_transferOwnership() public {
        pair.renounceOwnership();
        pair.transferOwnership(payable(address(2)));
    }

    function test_rescueTokens() public {
        pair.withdrawERC721(address(test721), idList);
        pair.withdrawERC20(address(testERC20), 1 ether);
    }

    function testFail_tradePoolChangeAssetRecipient() public {
        pair.changeAssetRecipient(payable(address(1)));
    }

    function testFail_tradePoolChangeFeePastMax() public {
        pair.changeFee(100 ether);
    }

    function test_verifyPoolParams() public {
        // verify pair variables
        assertEq(address(pair.nft()), address(test721));
        assertEq(address(pair.bondingCurve()), address(bondingCurve));
        assertEq(uint256(pair.poolType()), uint256(LSSVMPair.PoolType.TRADE));
        assertEq(pair.delta(), delta);
        assertEq(pair.spotPrice(), spotPrice);
        assertEq(pair.owner(), address(this));
        assertEq(pair.fee(), 0);
        assertEq(pair.assetRecipient(), address(0));
        assertEq(pair.getAssetRecipient(), address(pair));
        assertEq(getBalance(address(pair)), tokenAmount);

        // verify NFT ownership
        assertEq(test721.ownerOf(1), address(pair));
    }

    function test_modifyPairParams() public {
        // changing spot works as expected
        pair.changeSpotPrice(2 ether);
        assertEq(pair.spotPrice(), 2 ether);

        // changing delta works as expected
        pair.changeDelta(2.2 ether);
        assertEq(pair.delta(), 2.2 ether);

        // // changing fee works as expected
        pair.changeFee(0.2 ether);
        assertEq(pair.fee(), 0.2 ether);
    }

    function test_getAllHeldNFTs() public {
        uint256[] memory allIds = pair.getAllHeldIds();
        for (uint256 i = 0; i < allIds.length; ++i) {
            assertEq(allIds[i], idList[i]);
        }
    }

    function test_withdraw() public {
        withdrawTokens(pair);
        assertEq(getBalance(address(pair)), 0);
    }

    function testFail_withdraw() public {
        pair.renounceOwnership();
        withdrawTokens(pair);
    }

    function testFail_callMint721() public {
        bytes memory data = abi.encodeWithSelector(
            Test721.mint.selector,
            address(this),
            1000
        );
        pair.call(payable(address(test721)), data);
    }

    function test_callMint721() public {
        // arbitrary call (just call mint on Test721) works as expected

        // add to whitelist
        factory.setCallAllowed(payable(address(test721)), true);

        bytes memory data = abi.encodeWithSelector(
            Test721.mint.selector,
            address(this),
            1000
        );
        pair.call(payable(address(test721)), data);

        // verify NFT ownership
        assertEq(test721.ownerOf(1000), address(this));
    }

    /**
        Test failure conditions
     */

    function testFail_routerSwapNotFromRouter() public {
        pair.routerSwapNFTsForToken(payable(address(this)));
    }

    function testFail_rescueTokensNotOwner() public {
        pair.renounceOwnership();
        pair.withdrawERC721(address(test721), idList);
        pair.withdrawERC20(address(testERC20), 1 ether);
    }

    function testFail_changeAssetRecipientForTrade() public {
        pair.changeAssetRecipient(payable(address(1)));
    }

    function testFail_changeFeeAboveMax() public {
        pair.changeFee(100 ether);
    }

    function testFail_changeSpotNotOwner() public {
        pair.renounceOwnership();
        pair.changeSpotPrice(2 ether);
    }

    function testFail_changeDeltaNotOwner() public {
        pair.renounceOwnership();
        pair.changeDelta(2.2 ether);
    }

    function testFail_changeFeeNotOwner() public {
        pair.renounceOwnership();
        pair.changeFee(0.2 ether);
    }

<<<<<<< HEAD
    /**
     * Test Admin functions
     */

    function test_changeFeeRecipient() public {
        factory.changeProtocolFeeRecipient(payable(address(69)));
        assertEq(factory.protocolFeeRecipient(), address(69));
    }

    function test_withdrawFees() public {
        uint256 totalProtocolFee;
        uint256 factoryEndBalance;
        uint256 factoryStartBalance = getBalance(address(69));

        test721.setApprovalForAll(address(pair), true);

        // buy all NFTs
        {
            (
                ,
                uint256 newSpotPrice,
                uint256 inputAmount,
                uint256 protocolFee
            ) = bondingCurve.getBuyInfo(
                    spotPrice,
                    delta,
                    numItems,
                    0,
                    protocolFeeMultiplier
                );
            totalProtocolFee += protocolFee;

            // buy NFTs
            pair.swapTokenForAnyNFTs{value: modifyInputAmount(inputAmount)}(
                numItems,
                address(this),
                false,
                address(0)
            );
            spotPrice = uint56(newSpotPrice);
        }

        this.withdrawProtocolFees(factory);

        factoryEndBalance = getBalance(address(69));
        assertEq(factoryEndBalance, factoryStartBalance + totalProtocolFee);
    }

    function test_changeFeeMultiplier() public {
        factory.changeProtocolFeeMultiplier(5e15);
        assertEq(factory.protocolFeeMultiplier(), 5e15);
=======
    function testFail_reInitPool() public {
        pair.initialize(address(0), payable(address(0)), 0, 0, 0);
>>>>>>> 75a53e24
    }
}<|MERGE_RESOLUTION|>--- conflicted
+++ resolved
@@ -228,7 +228,10 @@
         pair.changeFee(0.2 ether);
     }
 
-<<<<<<< HEAD
+    function testFail_reInitPool() public {
+        pair.initialize(address(0), payable(address(0)), 0, 0, 0);
+    }
+
     /**
      * Test Admin functions
      */
@@ -280,9 +283,5 @@
     function test_changeFeeMultiplier() public {
         factory.changeProtocolFeeMultiplier(5e15);
         assertEq(factory.protocolFeeMultiplier(), 5e15);
-=======
-    function testFail_reInitPool() public {
-        pair.initialize(address(0), payable(address(0)), 0, 0, 0);
->>>>>>> 75a53e24
     }
 }